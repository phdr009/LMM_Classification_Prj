# LMM Classification Project

Hybrid train-free image pattern classification pipeline combining SigLIP retrieval and Qwen2-VL reranking.

## Features

- **Embedding retrieval**: SigLIP-so400m patch14 384 encoder produces normalized embeddings for efficient similarity search over large corpora (20k+ images).
- **Adaptive reranking**: When retrieval confidence is low, the pipeline queries Qwen2-VL-7B to disambiguate ambiguous candidates.
- **Open/closed set support**: Threshold policies allow forcing predictions into a fixed label set or emitting an `unknown` label when the match confidence is low.
- **Configuration driven**: YAML configuration controls thresholds, label lists, and reranking behaviour.
- **Logging**: Centralized logging configuration with optional JSON output.
- **Testing**: Pytest unit tests covering decision logic for retrieval, reranking, and open-set handling.

## Project Layout

```
├── config
│   └── default.yaml
<<<<<<< HEAD
├── lmm_classifier
│   ├── __init__.py
│   ├── config.py
│   ├── embeddings.py
│   ├── index_builder.py
│   ├── logging_config.py
│   ├── pipeline.py
│   └── rerank.py
├── tests
│   ├── test_index_builder.py
=======
├── src
│   └── lmm_classifier
│       ├── __init__.py
│       ├── config.py
│       ├── embeddings.py
│       ├── logging_config.py
│       ├── pipeline.py
│       └── rerank.py
├── tests
>>>>>>> f1a14326
│   └── test_pipeline.py
└── pyproject.toml
```

<<<<<<< HEAD
## Generating SigLIP embeddings for a large corpus

Use the provided CLI to embed a labelled corpus (20k+ images) into a reusable
retrieval index. The expected directory layout is `root/<label>/*.jpg` (nested
folders are allowed). The builder streams images in batches so it can operate on
large datasets without exhausting memory.

```bash
python -m lmm_classifier.index_builder /path/to/corpus --output /path/to/index.npz --batch-size 64
```

The resulting `.npz` file can be referenced from `config/default.yaml` via the
`retrieval.index_path` setting.

You can also call the helper directly if you prefer Python scripts:

```python
from pathlib import Path

from lmm_classifier import build_index_from_directory

build_index_from_directory(
    image_root=Path("/data/corpus"),
    batch_size=64,
    output_path=Path("/data/siglip_index.npz"),
)
```

=======
>>>>>>> f1a14326
## Usage

```python
from pathlib import Path
from PIL import Image

from lmm_classifier import PipelineConfig, HybridClassifier

config = PipelineConfig.from_yaml(Path("config/default.yaml"))
classifier = HybridClassifier(config)
image = Image.open("/path/to/image.jpg")
result = classifier.classify(image)
print(result.label, result.score, result.used_reranker)
```

## Running Tests

```bash
pytest
```<|MERGE_RESOLUTION|>--- conflicted
+++ resolved
@@ -16,18 +16,6 @@
 ```
 ├── config
 │   └── default.yaml
-<<<<<<< HEAD
-├── lmm_classifier
-│   ├── __init__.py
-│   ├── config.py
-│   ├── embeddings.py
-│   ├── index_builder.py
-│   ├── logging_config.py
-│   ├── pipeline.py
-│   └── rerank.py
-├── tests
-│   ├── test_index_builder.py
-=======
 ├── src
 │   └── lmm_classifier
 │       ├── __init__.py
@@ -37,42 +25,10 @@
 │       ├── pipeline.py
 │       └── rerank.py
 ├── tests
->>>>>>> f1a14326
 │   └── test_pipeline.py
 └── pyproject.toml
 ```
 
-<<<<<<< HEAD
-## Generating SigLIP embeddings for a large corpus
-
-Use the provided CLI to embed a labelled corpus (20k+ images) into a reusable
-retrieval index. The expected directory layout is `root/<label>/*.jpg` (nested
-folders are allowed). The builder streams images in batches so it can operate on
-large datasets without exhausting memory.
-
-```bash
-python -m lmm_classifier.index_builder /path/to/corpus --output /path/to/index.npz --batch-size 64
-```
-
-The resulting `.npz` file can be referenced from `config/default.yaml` via the
-`retrieval.index_path` setting.
-
-You can also call the helper directly if you prefer Python scripts:
-
-```python
-from pathlib import Path
-
-from lmm_classifier import build_index_from_directory
-
-build_index_from_directory(
-    image_root=Path("/data/corpus"),
-    batch_size=64,
-    output_path=Path("/data/siglip_index.npz"),
-)
-```
-
-=======
->>>>>>> f1a14326
 ## Usage
 
 ```python
